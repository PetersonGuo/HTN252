--- conflicted
+++ resolved
@@ -62,11 +62,7 @@
       vendorName: body.vendorName,
       items: body.items,
       total: body.total,
-<<<<<<< HEAD
-      transactionId: `txn_${Date.now()}_${Math.random().toString(36).slice(2, 9)}`,
-=======
       transactionId: body.transactionId ?? `txn_${Date.now()}_${Math.random().toString(36).slice(2, 9)}`,
->>>>>>> c3529075
       storeId: body.storeId,
       programId: body.programId,
     }
